<<<<<<< HEAD
# Ainara AI Productivity Companion Framework
=======
# Ainara AI Companion Framework
>>>>>>> 24de373d

![Ainara logo](./assets/ainara_logo.png)

**Ainara** _/aɪˈnɑːrə/ (n.) [Basque origin]: 1. A feminine given name meaning "swallow" (the bird) or "beloved one". [..] Associated with spring, and the beginning of life._


<<<<<<< HEAD
Ainara is a modular AI integration platform that reimagines human-computer interaction through natural conversation, made with components which work together to create intelligent companions that collaborate helping with tasks, generating insights, and transforming how people work with technology through voice and intuitive interfaces.

It differentiates itself from other projects with its "user-first" philosophy. Eg. AI skills/tools can be both locally in the user's system, using the Orakle server approach developed by this project, or be accessed remotelly via the MCP protocol. The project also emphasizes a "local-first" AI approach via Ollama full integration, although this is not strictly enforced, allowing users to select from over 100 LLM providers via the excellent LiteLLM library.

Finally, this project creates a truly AI collaborating-companion experience. Conversations are not session-based; user interactions with the LLM are recorded permanently as a continuous conversation (though users can choose to disable the memory feature at any moment). 

All interaction data remains private on the user's system.

## Demonstration video

=======

Ainara is a (work-in-progress) modular AI companion framework that combines local LLM capabilities with extensible skills. It consists of multiple components that work together to provide a flexible and powerful AI interaction system.

It differentiates itself from other projects with its "user-first" philosophy. AI skills/tools can be both locally in the user's system, using the Orakle server approach developed by this project, or be accessed remotelly. For this purpose Ainara is compatible now with the MCP protocol as well. The project also emphasizes a "local-first" approach, although this is not strictly enforced, allowing users to select from over 100 LLM providers via the excellent LiteLLM library.

Finally, this project aims to create a truly AI companion experience. Conversations will not be session-based; user interactions with the LLM will be recorded permanently as a continuous conversation (though users can choose to exclude specific parts). [TODO]

All interaction data will remain private on the user's system.

## Demonstration video

>>>>>>> 24de373d
UPDATE July 24th, 2025: This is the 13th video in my series featuring Ainara. This time is featuring a cloud LLM model, Grok 3 mini provided by xAI. The video shows the full process of installing, configuring Ainara and then a short demo showing the capabilities of Ainara detecting the user intention and applying the corresponding skills (or tools). MCP is now integrated in Ainara that allows to integrate external services in the AI like Google Maps, like is featured in this video.   
[![Watch the video](https://img.youtube.com/vi/2rtOBR7hyzw/0.jpg)](https://www.youtube.com/watch?v=2rtOBR7hyzw)

## Components

### Orakle
A REST API server that provides:
- Extensible skills system
- Working client-side, all the skills and a live conversation can be hot-swapped between LLM providers
- MCP compatible for third party servers.

### Polaris
A modern desktop-integrated application that provides:
- Native integration with system features
- Intuitive, minimalistic AI interaction interface
- Rich graphical interface for chat interactions
- Real-time skill execution feedback
- System tray presence for quick access
- Cross-platform support (Linux, Windows, macOS)

### Kommander
CLI chat interface for Ainara. Right now is outdated and needs some further work.

## Available Skills

List of the currently available skills already integrated in the Ainara AI Assistant Framework:

- **Finance Stocks**: Get stock market information.
- **Search Engines (Google, Metaphor, NewsAPI, Perplexity, Tavily)**: Perform combinated web searches using various search engines.
- **System Clipboard**: Read and write the system clipboard.
- **System Finder**: Intelligent file search with LLM-assisted disambiguation and location reveal.
- **Time Weather**: Get weather information.
- **Tools Calculator**: Evaluate non-trivial mathematical expressions.


## Installation

1. Clone the repository:
```bash
git clone https://github.com/yourusername/ainara.git
cd ainara
```

2. Install dependencies (if you need a python virtual environment we suggest you to create it in the `/venv` subdirectory):
```bash
pip install -r requirements.txt
```

## Usage

### Development Setup

```bash
# Start the backend servers using the services script
python bin/services.py  --health-check

# In another terminal, once the backend services are healthy, start the Polaris frontend in dev mode
npm install  # Only needed first time
npm run dev
```

The `services.py` script manages both the Orakle and PyBridge servers, handling their startup, health monitoring, and shutdown.

### Building for Production

#### Building the Backend Servers

You can build the backend servers using PyInstaller:

```bash
# From project root
pyinstaller scripts/pyinstaller/servers.spec
```

This creates standalone executables for both Orakle and PyBridge servers.

#### Building the Complete Package

To build the complete Ainara package for your platform:

```bash
# From the polaris directory
npm run build:linux   # For Linux
npm run build:win     # For Windows
npm run build:mac     # For macOS
```

This will:
1. Build the backend servers using PyInstaller
2. Package the Electron frontend
3. Create a complete distributable package

### Running Polaris Desktop App

Polaris is the recommended way to interact with Ainara, providing a modern, desktop-integrated experience.

Polaris features:
- System tray integration for quick access
- Minimalistic, non-intrusive interface
- Typing mode for direct text input
- Real-time skill execution and feedback
- Seamless integration with Orakle skills

### Configuration

Polaris provides a configuration wizard to easily handle the backend/frontend configurations settings.

Ainara stores its configuration in platform-specific locations:
- Windows: `%APPDATA%\ainara\ainara.yaml`
- macOS: `~/Library/Application Support/ainara/ainara.yaml`
- Linux: `~/.config/ainara/ainara.yaml`


Inside the `polaris` subdirectory there's a specific `polaris.json` file with the specific frontend settings.

### Environment Variables

The variables used by LiteLLM can be still used for API keys and model configuration:

- `OPENAI_API_KEY`: For OpenAI services
- `ANTHROPIC_API_KEY`: For Anthropic services
- Other provider-specific variables as documented by LiteLLM

These environment variables are optional and only needed if you want to override settings in the configuration file.

## Requirements

- Python 3.12
- Dependencies listed in requirements.txt
- Orakle API server running locally or on network
- Optional local LLM server (compatible with OpenAI API format)

## License

Dual-licensed under [LGPL-3.0](LICENSE.LGPL) (open source) and commercial terms (contact [email](mailto:rgomez@khromalabs.org))

## $AINARA Token

The Ainara Project now has its own Solana cryptocurrency token, CA: HhQhdSZNp6DvrxkPZLWMgHMGo9cxt9ZRrcAHc88spump

<<<<<<< HEAD
The Ainara Project will use this token in a coming up distributed app store platform, for a new type of applications called Nexus as described in: https://ainara.app/AINARA_NEXUS_APPS_PLATFORM_V1_1.pdf
=======
While the project will always remain open-source and aims to be a universal AI assistant tool, the officially developed _skills_ (allowing AI to interact with the external world through Ainara's Orakle server) will primarily focus on cryptocurrency integrations. The project's official token will serve as the payment method for all related services.
>>>>>>> 24de373d

## Contributing

Everyone's invited to join this project - developers, designers, sponsors, testers, and more! My ultimate goal would be to create an open, community-driven AI companion/assistant that achieves for the emerging open source AI tools what Linux did for Unix: a widely adopted, powerful, and endlessly customizable assistant that empowers users and developers alike.<|MERGE_RESOLUTION|>--- conflicted
+++ resolved
@@ -1,26 +1,10 @@
-<<<<<<< HEAD
-# Ainara AI Productivity Companion Framework
-=======
 # Ainara AI Companion Framework
->>>>>>> 24de373d
 
 ![Ainara logo](./assets/ainara_logo.png)
 
-**Ainara** _/aɪˈnɑːrə/ (n.) [Basque origin]: 1. A feminine given name meaning "swallow" (the bird) or "beloved one". [..] Associated with spring, and the beginning of life._
+Ainara is a modular AI integration platform that reimagines human-computer interaction through natural conversation, made with components which work together to create intelligent companions that collaborate helping with tasks, generating insights, and transforming how people work with technology through voice and intuitive interfaces.
 
 
-<<<<<<< HEAD
-Ainara is a modular AI integration platform that reimagines human-computer interaction through natural conversation, made with components which work together to create intelligent companions that collaborate helping with tasks, generating insights, and transforming how people work with technology through voice and intuitive interfaces.
-
-It differentiates itself from other projects with its "user-first" philosophy. Eg. AI skills/tools can be both locally in the user's system, using the Orakle server approach developed by this project, or be accessed remotelly via the MCP protocol. The project also emphasizes a "local-first" AI approach via Ollama full integration, although this is not strictly enforced, allowing users to select from over 100 LLM providers via the excellent LiteLLM library.
-
-Finally, this project creates a truly AI collaborating-companion experience. Conversations are not session-based; user interactions with the LLM are recorded permanently as a continuous conversation (though users can choose to disable the memory feature at any moment). 
-
-All interaction data remains private on the user's system.
-
-## Demonstration video
-
-=======
 
 Ainara is a (work-in-progress) modular AI companion framework that combines local LLM capabilities with extensible skills. It consists of multiple components that work together to provide a flexible and powerful AI interaction system.
 
@@ -32,7 +16,6 @@
 
 ## Demonstration video
 
->>>>>>> 24de373d
 UPDATE July 24th, 2025: This is the 13th video in my series featuring Ainara. This time is featuring a cloud LLM model, Grok 3 mini provided by xAI. The video shows the full process of installing, configuring Ainara and then a short demo showing the capabilities of Ainara detecting the user intention and applying the corresponding skills (or tools). MCP is now integrated in Ainara that allows to integrate external services in the AI like Google Maps, like is featured in this video.   
 [![Watch the video](https://img.youtube.com/vi/2rtOBR7hyzw/0.jpg)](https://www.youtube.com/watch?v=2rtOBR7hyzw)
 
@@ -173,11 +156,7 @@
 
 The Ainara Project now has its own Solana cryptocurrency token, CA: HhQhdSZNp6DvrxkPZLWMgHMGo9cxt9ZRrcAHc88spump
 
-<<<<<<< HEAD
-The Ainara Project will use this token in a coming up distributed app store platform, for a new type of applications called Nexus as described in: https://ainara.app/AINARA_NEXUS_APPS_PLATFORM_V1_1.pdf
-=======
 While the project will always remain open-source and aims to be a universal AI assistant tool, the officially developed _skills_ (allowing AI to interact with the external world through Ainara's Orakle server) will primarily focus on cryptocurrency integrations. The project's official token will serve as the payment method for all related services.
->>>>>>> 24de373d
 
 ## Contributing
 
